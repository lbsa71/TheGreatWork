--- conflicted
+++ resolved
@@ -153,9 +153,6 @@
         expected = {"nodes": self.nodes, "params": self.params}
         assert result == expected
 
-<<<<<<< HEAD
-    def test_from_dict(self) -> None:
-=======
     def test_to_dict_with_rules_and_scene(self):
         """Test conversion to dictionary with rules and scene."""
         rules = {"tone": "dramatic"}
@@ -170,8 +167,7 @@
         }
         assert result == expected
 
-    def test_from_dict(self):
->>>>>>> 19156d08
+    def test_from_dict(self) -> None:
         """Test creation from dictionary."""
         data = {"nodes": self.nodes, "params": self.params}
         tree = DialogueTree.from_dict(data)
